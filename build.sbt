--- conflicted
+++ resolved
@@ -2,15 +2,9 @@
 
 organization := "coop.plausible"
 
-<<<<<<< HEAD
-scalaVersion := "2.10.4"
-
-crossScalaVersions := Seq("2.10.4", "2.11-RC1")
-=======
 scalaVersion := "2.11.0"
 
 crossScalaVersions := Seq("2.11.0", "2.10.4")
->>>>>>> fd3e8cb7
 
 libraryDependencies ++= Seq(
   "org.scala-lang"          %   "scala-compiler"    % scalaVersion.value % "provided",
